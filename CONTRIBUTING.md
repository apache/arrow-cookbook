--- conflicted
+++ resolved
@@ -26,11 +26,8 @@
 is run, please refer to the language specific cookbook contribution documentation for information on
 how to make your recipes testable.
 
-<<<<<<< HEAD
+ * [Contributing to C++ Cookbook](cpp/CONTRIBUTING.md)
  * [Contributing to Java Cookbook](java/CONTRIBUTING.md)
-=======
- * [Contributing to C++ Cookbook](cpp/CONTRIBUTING.md)
->>>>>>> 20e874ee
  * [Contributing to Python Cookbook](python/CONTRIBUTING.rst)
  * [Contributing to R Cookbook](r/CONTRIBUTING.md)
 

--- conflicted
+++ resolved
@@ -37,17 +37,7 @@
       matrix:
         python-version: [ '3.9' ]
         java-version: [ '11', '17', '18' ]
-<<<<<<< HEAD
-        arrow_nightly: ['0', '1']
-        exclude:
-          - arrow_nightly: '0'
-#          - java-version: '11'
-#            arrow_nightly: '1'
-#          - java-version: '17'
-#            arrow_nightly: '1'
-=======
         arrow_nightly: ['0']
->>>>>>> 3ee3bcd0
     env:
       ARROW_NIGHTLY: ${{ matrix.arrow_nightly }}
     steps:
